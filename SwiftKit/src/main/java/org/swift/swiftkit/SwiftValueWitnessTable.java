//===----------------------------------------------------------------------===//
//
// This source file is part of the Swift.org open source project
//
// Copyright (c) 2024 Apple Inc. and the Swift.org project authors
// Licensed under Apache License v2.0
//
// See LICENSE.txt for license information
// See CONTRIBUTORS.txt for the list of Swift.org project authors
//
// SPDX-License-Identifier: Apache-2.0
//
//===----------------------------------------------------------------------===//

package org.swift.swiftkit;

import java.lang.foreign.*;
import java.lang.invoke.MethodHandle;

import static java.lang.foreign.ValueLayout.JAVA_BYTE;
import static org.swift.swiftkit.SwiftKit.getSwiftInt;

public abstract class SwiftValueWitnessTable {

    /**
     * Value witness table layout.
     */
    public static final MemoryLayout $LAYOUT = MemoryLayout.structLayout(
            ValueLayout.ADDRESS.withName("initializeBufferWithCopyOfBuffer"),
            ValueLayout.ADDRESS.withName("destroy"),
            ValueLayout.ADDRESS.withName("initializeWithCopy"),
            ValueLayout.ADDRESS.withName("assignWithCopy"),
            ValueLayout.ADDRESS.withName("initializeWithTake"),
            ValueLayout.ADDRESS.withName("assignWithTake"),
            ValueLayout.ADDRESS.withName("getEnumTagSinglePayload"),
            ValueLayout.ADDRESS.withName("storeEnumTagSinglePayload"),
            SwiftValueLayout.SWIFT_INT.withName("size"),
            SwiftValueLayout.SWIFT_INT.withName("stride"),
            SwiftValueLayout.SWIFT_UINT.withName("flags"),
            SwiftValueLayout.SWIFT_UINT.withName("extraInhabitantCount")
    ).withName("SwiftValueWitnessTable");


    /**
     * Type metadata pointer.
     */
    private static final StructLayout fullTypeMetadataLayout = MemoryLayout.structLayout(
            SwiftValueLayout.SWIFT_POINTER.withName("vwt")
    ).withName("SwiftFullTypeMetadata");

    /**
     * Offset for the "vwt" field within the full type metadata.
     */
    private static final long fullTypeMetadata$vwt$offset =
            fullTypeMetadataLayout.byteOffset(
                    MemoryLayout.PathElement.groupElement("vwt"));

    /**
     * Given the address of Swift type metadata for a type, return the addres
     * of the "full" type metadata that can be accessed via fullTypeMetadataLayout.
     */
    public static MemorySegment fullTypeMetadata(MemorySegment typeMetadata) {
        return MemorySegment.ofAddress(typeMetadata.address() - SwiftValueLayout.SWIFT_POINTER.byteSize())
                .reinterpret(fullTypeMetadataLayout.byteSize());
    }

    /**
     * Given the address of Swift type's metadata, return the address that
     * references the value witness table for the type.
     */
    public static MemorySegment valueWitnessTable(MemorySegment typeMetadata) {
        return fullTypeMetadata(typeMetadata)
                 .get(SwiftValueLayout.SWIFT_POINTER, SwiftValueWitnessTable.fullTypeMetadata$vwt$offset);
//                .get(ValueLayout.ADDRESS, SwiftValueWitnessTable.fullTypeMetadata$vwt$offset);
    }


    /**
     * Offset for the "size" field within the value witness table.
     */
    static final long $size$offset =
            $LAYOUT.byteOffset(MemoryLayout.PathElement.groupElement("size"));

    /**
     * Determine the size of a Swift type given its type metadata.
     *
     * @param typeMetadata the memory segment must point to a Swift metadata
     */
    public static long sizeOfSwiftType(MemorySegment typeMetadata) {
        return getSwiftInt(valueWitnessTable(typeMetadata), SwiftValueWitnessTable.$size$offset);
    }


    /**
     * Offset for the "stride" field within the value witness table.
     */
    static final long $stride$offset =
            $LAYOUT.byteOffset(MemoryLayout.PathElement.groupElement("stride"));

    /**
<<<<<<< HEAD
     * Variable handle for the "stride" field within the value witness table.
     */
    static final VarHandle $stride$mh =
            $LAYOUT.varHandle(MemoryLayout.PathElement.groupElement("stride"));

    /**
=======
>>>>>>> cb4fa3d0
     * Determine the stride of a Swift type given its type metadata, which is
     * how many bytes are between successive elements of this type within an
     * array.
     * <p>
     * It is >= the size.
     *
     * @param typeMetadata the memory segment must point to a Swift metadata
     */
    public static long strideOfSwiftType(MemorySegment typeMetadata) {
        return getSwiftInt(valueWitnessTable(typeMetadata), SwiftValueWitnessTable.$stride$offset);
    }


    /**
     * Determine the alignment of the given Swift type.
     *
     * @param typeMetadata the memory segment must point to a Swift metadata
     */
    public static long alignmentOfSwiftType(MemorySegment typeMetadata) {
        long flags = getSwiftInt(valueWitnessTable(typeMetadata), SwiftValueWitnessTable.$flags$offset);
        return (flags & 0xFF) + 1;
    }

    /**
     * Produce a layout that describes a Swift type based on its
     * type metadata. The resulting layout is completely opaque to Java, but
     * has appropriate size/alignment to model the memory associated with a
     * Swift type.
     * <p>
     * In the future, this layout could be extended to provide more detail,
     * such as the fields of a Swift struct.
     *
     * @param typeMetadata the memory segment must point to a Swift metadata
     */
    public static MemoryLayout layoutOfSwiftType(MemorySegment typeMetadata) {
        long size = sizeOfSwiftType(typeMetadata);
        long stride = strideOfSwiftType(typeMetadata);
        long padding = stride - size;

        // constructing a zero-length paddingLayout is illegal, so we avoid doing so
        MemoryLayout[] layouts = padding == 0 ?
                new MemoryLayout[]{
                        MemoryLayout.sequenceLayout(size, JAVA_BYTE)
                                .withByteAlignment(alignmentOfSwiftType(typeMetadata))
                } :
                new MemoryLayout[]{
                        MemoryLayout.sequenceLayout(size, JAVA_BYTE)
                                .withByteAlignment(alignmentOfSwiftType(typeMetadata)),
                        MemoryLayout.paddingLayout(stride - size)
                };

        return MemoryLayout.structLayout(
                layouts
        ).withName(SwiftKit.nameOfSwiftType(typeMetadata, true));
    }


    /**
     * Offset for the "flags" field within the value witness table.
     */
    static final long $flags$offset =
            $LAYOUT.byteOffset(MemoryLayout.PathElement.groupElement("flags"));

    /**
     * {@snippet lang = C:
     * ///void(*destroy)(T *object, witness_t *self);
     * ///
     * /// Given a valid object of this type, destroy it, leaving it as an
     * /// invalid object. This is useful when generically destroying
     * /// an object which has been allocated in-line, such as an array,
     * /// struct,or tuple element.
     * FUNCTION_VALUE_WITNESS(destroy,
     *   Destroy,
     *   VOID_TYPE,
     *   (MUTABLE_VALUE_TYPE, TYPE_TYPE))
     *}
     */
    private static class destroy {

        static final long $offset =
                $LAYOUT.byteOffset(MemoryLayout.PathElement.groupElement("destroy"));

        static final FunctionDescriptor DESC = FunctionDescriptor.ofVoid(
                ValueLayout.ADDRESS, // witness table functions expect a pointer to self pointer
                ValueLayout.ADDRESS // pointer to the witness table
        );

        /**
         * Function pointer for the destroy operation
         */
        static MemorySegment addr(SwiftAnyType ty) {
            // Get the value witness table of the type
            final var vwt = SwiftValueWitnessTable.valueWitnessTable(ty.$memorySegment());

            // Get the address of the destroy function stored at the offset of the witness table
            long funcAddress = getSwiftInt(vwt, destroy.$offset);
            return MemorySegment.ofAddress(funcAddress);
        }

        static MethodHandle handle(SwiftAnyType ty) {
            return Linker.nativeLinker().downcallHandle(addr(ty), DESC);
        }
    }


    /**
     * Destroy the value/object.
     * <p>
     * This includes deallocating the Swift managed memory for the object.
     */
    public static void destroy(SwiftAnyType type, MemorySegment object) {
        var fullTypeMetadata = fullTypeMetadata(type.$memorySegment());
        var wtable = valueWitnessTable(fullTypeMetadata);

        var mh = destroy.handle(type);

        try (var arena = Arena.ofConfined()) {
            // we need to make a pointer to the self pointer when calling witness table functions:
            MemorySegment indirect = arena.allocate(SwiftValueLayout.SWIFT_POINTER); // TODO: remove this and just have classes have this always anyway
            MemorySegmentUtils.setSwiftPointerAddress(indirect, object);

            mh.invokeExact(indirect, wtable);
        } catch (Throwable th) {
            throw new AssertionError("Failed to destroy '" + type + "' at " + object, th);
        }
    }

    /**
     * {@snippet lang = C:
     * ///   T *(*initializeWithCopy)(T *dest, T *src, M *self);
     * ///
     * /// Given an invalid object of this type, initialize it as a copy of
     * /// the source object.  Returns the dest object.
     * FUNCTION_VALUE_WITNESS(initializeWithCopy,
     *                        InitializeWithCopy,
     *                        MUTABLE_VALUE_TYPE,
     *                        (MUTABLE_VALUE_TYPE, MUTABLE_VALUE_TYPE, TYPE_TYPE))
     *}
     */
    private static class initializeWithCopy {

        static final long $offset =
                $LAYOUT.byteOffset(MemoryLayout.PathElement.groupElement("initializeWithCopy"));

        static final FunctionDescriptor DESC = FunctionDescriptor.of(
                /* -> */ ValueLayout.ADDRESS, // returns the destination object
                ValueLayout.ADDRESS, // destination
                ValueLayout.ADDRESS, // source
                ValueLayout.ADDRESS // pointer to the witness table
        );

        /**
         * Function pointer for the initializeWithCopy operation
         */
        static MemorySegment addr(SwiftAnyType ty) {
            // Get the value witness table of the type
            final var vwt = SwiftValueWitnessTable.valueWitnessTable(ty.$memorySegment());

            // Get the address of the function stored at the offset of the witness table
            long funcAddress = getSwiftInt(vwt, initializeWithCopy.$offset);
            return MemorySegment.ofAddress(funcAddress);
        }

        static MethodHandle handle(SwiftAnyType ty) {
            return Linker.nativeLinker().downcallHandle(addr(ty), DESC);
        }
    }


    /**
     * Given an invalid object of this type, initialize it as a copy of
     * the source object.
     * <p/>
     * Returns the dest object.
     */
    public static MemorySegment initializeWithCopy(SwiftAnyType type, MemorySegment dest, MemorySegment src) {
        var fullTypeMetadata = fullTypeMetadata(type.$memorySegment());
        var wtable = valueWitnessTable(fullTypeMetadata);

        var mh = initializeWithCopy.handle(type);

        try (var arena = Arena.ofConfined()) {
            // we need to make a pointer to the self pointer when calling witness table functions:
            MemorySegment indirectDest = arena.allocate(SwiftValueLayout.SWIFT_POINTER);
            MemorySegmentUtils.setSwiftPointerAddress(indirectDest, dest);
            MemorySegment indirectSrc = arena.allocate(SwiftValueLayout.SWIFT_POINTER);
            MemorySegmentUtils.setSwiftPointerAddress(indirectSrc, src);

            var returnedDest = (MemorySegment) mh.invokeExact(indirectDest, indirectSrc, wtable);
            return returnedDest;
        } catch (Throwable th) {
            throw new AssertionError("Failed to initializeWithCopy '" + type + "' (" + dest + ", " + src + ")", th);
        }
    }

}<|MERGE_RESOLUTION|>--- conflicted
+++ resolved
@@ -98,15 +98,12 @@
             $LAYOUT.byteOffset(MemoryLayout.PathElement.groupElement("stride"));
 
     /**
-<<<<<<< HEAD
      * Variable handle for the "stride" field within the value witness table.
      */
     static final VarHandle $stride$mh =
             $LAYOUT.varHandle(MemoryLayout.PathElement.groupElement("stride"));
 
     /**
-=======
->>>>>>> cb4fa3d0
      * Determine the stride of a Swift type given its type metadata, which is
      * how many bytes are between successive elements of this type within an
      * array.
