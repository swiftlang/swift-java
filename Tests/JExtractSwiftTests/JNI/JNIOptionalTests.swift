--- conflicted
+++ resolved
@@ -150,7 +150,6 @@
       expectedChunks: [
       """
       /**
-<<<<<<< HEAD
        * Downcall to Swift:
        * {@snippet lang=swift :
        * public func optionalClass(_ arg: MyClass?) -> MyClass?
@@ -159,20 +158,8 @@
       public static Optional<MyClass> optionalClass(Optional<MyClass> arg, SwiftArena swiftArena$) {
         byte[] result_discriminator$ = new byte[1];
         long result$ = SwiftModule.$optionalClass(arg.map(MyClass::$memoryAddress).orElse(0L), result_discriminator$);
-        return (result_discriminator$[0] == 1) ? Optional.of(new MyClass(result$, swiftArena$)) : Optional.empty();
-      }
-=======
-        * Downcall to Swift:
-        * {@snippet lang=swift :
-        * public func optionalClass(_ arg: MyClass?) -> MyClass?
-        * }
-        */
-        public static Optional<MyClass> optionalClass(Optional<MyClass> arg, SwiftArena swiftArena$) {
-          byte[] result_discriminator$ = new byte[1];
-          long result$ = SwiftModule.$optionalClass(arg.map(MyClass::$memoryAddress).orElse(0L), result_discriminator$);
-          return (result_discriminator$[0] == 1) ? Optional.of(MyClass.wrapMemoryAddressUnsafe(result$, swiftArena$)) : Optional.empty();
-        }
->>>>>>> 69e487ba
+        return (result_discriminator$[0] == 1) ? Optional.of(MyClass.wrapMemoryAddressUnsafe(result$, swiftArena$)) : Optional.empty();
+      }
       """,
       """
       private static native long $optionalClass(long arg, byte[] result_discriminator$);
