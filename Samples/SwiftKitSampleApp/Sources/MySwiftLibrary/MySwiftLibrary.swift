//===----------------------------------------------------------------------===//
//
// This source file is part of the Swift.org open source project
//
// Copyright (c) 2024 Apple Inc. and the Swift.org project authors
// Licensed under Apache License v2.0
//
// See LICENSE.txt for license information
// See CONTRIBUTORS.txt for the list of Swift.org project authors
//
// SPDX-License-Identifier: Apache-2.0
//
//===----------------------------------------------------------------------===//

// This is a "plain Swift" file containing various types of declarations,
// that is exported to Java by using the `jextract-swift` tool.
//
// No annotations are necessary on the Swift side to perform the export.

#if os(Linux)
import Glibc
#else
import Darwin.C
#endif

public func helloWorld() {
  p("\(#function)")
}

public func globalTakeInt(i: Int) {
  p("i:\(i)")
}

public func globalMakeInt() -> Int {
  return 42
}

public func globalWriteString(string: String) -> Int {
  return string.count
}

public func globalTakeIntInt(i: Int, j: Int) {
  p("i:\(i), j:\(j)")
}

public func globalCallMeRunnable(run: () -> ()) {
  run()
}

<<<<<<< HEAD
// ==== Internal helpers

func p(_ msg: String, file: String = #fileID, line: UInt = #line, function: String = #function) {
  print("[swift][\(file):\(line)](\(function)) \(msg)")
  fflush(stdout)
}
=======
public class MySwiftClass {

  public var len: Int
  public var cap: Int

  public init(len: Int, cap: Int) {
    self.len = len
    self.cap = cap

    p("\(MySwiftClass.self).len = \(self.len)")
    p("\(MySwiftClass.self).cap = \(self.cap)")
    let addr = unsafeBitCast(self, to: UInt64.self)
    p("initializer done, self = 0x\(String(addr, radix: 16, uppercase: true))")
  }

  deinit {
    let addr = unsafeBitCast(self, to: UInt64.self)
    p("Deinit, self = 0x\(String(addr, radix: 16, uppercase: true))")
  }

  public var counter: Int32 = 0

  public func voidMethod() {
    p("")
  }

  public func takeIntMethod(i: Int) {
    p("i:\(i)")
  }

  public func echoIntMethod(i: Int) -> Int {
    p("i:\(i)")
    return i
  }

  public func makeIntMethod() -> Int {
    p("make int -> 12")
    return 12
  }

  public func writeString(string: String) -> Int {
    p("echo -> \(string)")
    return string.count
  }

  public func makeRandomIntMethod() -> Int {
    return Int.random(in: 1..<256)
  }
}

// ==== Internal helpers

private func p(_ msg: String, file: String = #fileID, line: UInt = #line, function: String = #function) {
//  print("[swift][\(file):\(line)](\(function)) \(msg)")
//  fflush(stdout)
}

#if os(Linux)
// FIXME: why do we need this workaround?
@_silgen_name("_objc_autoreleaseReturnValue")
public func _objc_autoreleaseReturnValue(a: Any) {}

@_silgen_name("objc_autoreleaseReturnValue")
public func objc_autoreleaseReturnValue(a: Any) {}
#endif
>>>>>>> 84587b45
<|MERGE_RESOLUTION|>--- conflicted
+++ resolved
@@ -47,77 +47,9 @@
   run()
 }
 
-<<<<<<< HEAD
 // ==== Internal helpers
 
 func p(_ msg: String, file: String = #fileID, line: UInt = #line, function: String = #function) {
   print("[swift][\(file):\(line)](\(function)) \(msg)")
   fflush(stdout)
-}
-=======
-public class MySwiftClass {
-
-  public var len: Int
-  public var cap: Int
-
-  public init(len: Int, cap: Int) {
-    self.len = len
-    self.cap = cap
-
-    p("\(MySwiftClass.self).len = \(self.len)")
-    p("\(MySwiftClass.self).cap = \(self.cap)")
-    let addr = unsafeBitCast(self, to: UInt64.self)
-    p("initializer done, self = 0x\(String(addr, radix: 16, uppercase: true))")
-  }
-
-  deinit {
-    let addr = unsafeBitCast(self, to: UInt64.self)
-    p("Deinit, self = 0x\(String(addr, radix: 16, uppercase: true))")
-  }
-
-  public var counter: Int32 = 0
-
-  public func voidMethod() {
-    p("")
-  }
-
-  public func takeIntMethod(i: Int) {
-    p("i:\(i)")
-  }
-
-  public func echoIntMethod(i: Int) -> Int {
-    p("i:\(i)")
-    return i
-  }
-
-  public func makeIntMethod() -> Int {
-    p("make int -> 12")
-    return 12
-  }
-
-  public func writeString(string: String) -> Int {
-    p("echo -> \(string)")
-    return string.count
-  }
-
-  public func makeRandomIntMethod() -> Int {
-    return Int.random(in: 1..<256)
-  }
-}
-
-// ==== Internal helpers
-
-private func p(_ msg: String, file: String = #fileID, line: UInt = #line, function: String = #function) {
-//  print("[swift][\(file):\(line)](\(function)) \(msg)")
-//  fflush(stdout)
-}
-
-#if os(Linux)
-// FIXME: why do we need this workaround?
-@_silgen_name("_objc_autoreleaseReturnValue")
-public func _objc_autoreleaseReturnValue(a: Any) {}
-
-@_silgen_name("objc_autoreleaseReturnValue")
-public func objc_autoreleaseReturnValue(a: Any) {}
-#endif
->>>>>>> 84587b45
+}