//===----------------------------------------------------------------------===//
//
// This source file is part of the Swift.org open source project
//
// Copyright (c) 2024-2025 Apple Inc. and the Swift.org project authors
// Licensed under Apache License v2.0
//
// See LICENSE.txt for license information
// See CONTRIBUTORS.txt for the list of Swift.org project authors
//
// SPDX-License-Identifier: Apache-2.0
//
//===----------------------------------------------------------------------===//

import ArgumentParser
import Foundation
import SwiftJavaLib
import JavaKit
import Foundation
import JavaKitJar
import SwiftJavaLib
import JavaKitConfigurationShared
import JavaKitShared
import _Subprocess
#if canImport(System)
import System
#else
@preconcurrency import SystemPackage
#endif

typealias Configuration = JavaKitConfigurationShared.Configuration

extension SwiftJava {
  struct ResolveCommand: SwiftJavaBaseAsyncParsableCommand, HasCommonOptions, HasCommonJVMOptions {
    static let configuration = CommandConfiguration(
      commandName: "resolve",
      abstract: "Resolve dependencies and write the resulting swift-java.classpath file")

    @OptionGroup var commonOptions: SwiftJava.CommonOptions
    @OptionGroup var commonJVMOptions: SwiftJava.CommonJVMOptions

    @Option(help: "The name of the Swift module into which the resulting Swift types will be generated.")
    var swiftModule: String

    var effectiveSwiftModule: String {
      swiftModule
    }

    @Argument(
      help: """
            Additional configuration paths (swift-java.config) files, with defined 'dependencies', \
            or dependency descriptors formatted as 'groupID:artifactID:version' separated by ','. \
            May be empty, in which case the target Swift module's configuration's 'dependencies' will be used.
            """
    )
    var input: String?
  }
}

extension SwiftJava.ResolveCommand {
  var SwiftJavaClasspathPrefix: String { "SWIFT_JAVA_CLASSPATH:" }
  var printRuntimeClasspathTaskName: String { "printRuntimeClasspath" }

  mutating func runSwiftJavaCommand(config: inout Configuration) async throws {
    var dependenciesToResolve: [JavaDependencyDescriptor] = []
    if let input, let inputDependencies = parseDependencyDescriptor(input) {
      dependenciesToResolve.append(inputDependencies)
    } 
    if let dependencies = config.dependencies {
      dependenciesToResolve += dependencies
    }

    if dependenciesToResolve.isEmpty {
      print("[warn][swift-java] Attempted to 'resolve' dependencies but no dependencies specified in swift-java.config or command input!")
      return
    }

    let dependenciesClasspath =
      try await resolveDependencies(swiftModule: swiftModule, dependencies: dependenciesToResolve)

    // FIXME: disentangle the output directory from SwiftJava and then make it a required option in this Command
    guard let outputDirectory = self.commonOptions.outputDirectory else {
      fatalError("error: Must specify --output-directory in 'resolve' mode! This option will become explicitly required")
    }

    try writeSwiftJavaClasspathFile(
      swiftModule: swiftModule,
      outputDirectory: outputDirectory,
      resolvedClasspath: dependenciesClasspath)
  }


  /// Resolves Java dependencies from swift-java.config and returns classpath information.
  /// 
  /// - Parameters:
  ///   - swiftModule: module name from --swift-module. e.g.: --swift-module MySwiftModule
  ///   - dependencies: parsed maven-style dependency descriptors (groupId:artifactId:version) 
  ///                   from Sources/MySwiftModule/swift-java.config "dependencies" array.
  ///
  /// - Throws: 
<<<<<<< HEAD
  /// - Returns: `ResolvedDependencyClasspath`
=======
>>>>>>> f8de1460
  func resolveDependencies(
    swiftModule: String, dependencies: [JavaDependencyDescriptor]
  ) async throws -> ResolvedDependencyClasspath {
    let deps = dependencies.map { $0.descriptionGradleStyle }
    print("[debug][swift-java] Resolve and fetch dependencies for: \(deps)")

    let dependenciesClasspath = await resolveDependencies(dependencies: dependencies)
    let classpathEntries = dependenciesClasspath.split(separator: ":")

    print("[info][swift-java] Resolved classpath for \(deps.count) dependencies of '\(swiftModule)', classpath entries: \(classpathEntries.count), ", terminator: "")
    print("done.".green)

    for entry in classpathEntries {
      print("[info][swift-java] Classpath entry: \(entry)")
    }

    return ResolvedDependencyClasspath(for: dependencies, classpath: dependenciesClasspath)
  }


<<<<<<< HEAD
  /// Resolves maven-style dependencies from swift-java.config under temporary project directory under `.build``.
=======
  /// Resolves maven-style dependencies from swift-java.config under temporary project directory.
>>>>>>> f8de1460
  /// 
  /// - Parameter dependencies: maven-style dependencies to resolve
  /// - Returns: Colon-separated classpath
  func resolveDependencies(dependencies: [JavaDependencyDescriptor]) async -> String {
    let workDir = URL(fileURLWithPath: FileManager.default.currentDirectoryPath)
      .appendingPathComponent(".build")
    let resolverDir = try! createTemporaryDirectory(in: workDir)
    defer {
      try? FileManager.default.removeItem(at: resolverDir)
    }

    // We try! because it's easier to track down errors like this than when we bubble up the errors,
    // and don't get great diagnostics or backtraces due to how swiftpm plugin tools are executed.
    
    try! copyGradlew(to: resolverDir)

    try! printGradleProject(directory: resolverDir, dependencies: dependencies)

    if #available(macOS 15, *) {
      let process = try! await _Subprocess.run(
        .path(FilePath(resolverDir.appendingPathComponent("gradlew").path)),
        arguments: [
          "--no-daemon",
          "--rerun-tasks",
          "\(printRuntimeClasspathTaskName)",
        ],
        workingDirectory: Optional(FilePath(resolverDir.path)),
        // TODO: we could move to stream processing the outputs
        output: .string(limit: Int.max, encoding: UTF8.self), // Don't limit output, we know it will be reasonable size
        error: .string(limit: Int.max, encoding: UTF8.self) // Don't limit output, we know it will be reasonable size
      )

      let outString = process.standardOutput ?? ""
      let errString = process.standardError ?? ""

      let classpathOutput: String
      if let found = outString.split(separator: "\n").first(where: { $0.hasPrefix(self.SwiftJavaClasspathPrefix) }) {
        classpathOutput = String(found)
      } else if let found = errString.split(separator: "\n").first(where: { $0.hasPrefix(self.SwiftJavaClasspathPrefix) }) {
        classpathOutput = String(found)
      } else {
        let suggestDisablingSandbox = "It may be that the Sandbox has prevented dependency fetching, please re-run with '--disable-sandbox'."
        fatalError("Gradle output had no SWIFT_JAVA_CLASSPATH! \(suggestDisablingSandbox). \n" +
          "Output was:<<<\(outString)>>>; Err was:<<<\(errString ?? "<empty>")>>>")
      }

      return String(classpathOutput.dropFirst(SwiftJavaClasspathPrefix.count))
    } else {
      // Subprocess is unavailable
      fatalError("Subprocess is unavailable yet required to execute `gradlew` subprocess. Please update to macOS 15+")
    }
  }

  /// Creates Gradle project files (build.gradle, settings.gradle.kts) in temporary directory.
  func printGradleProject(directory: URL, dependencies: [JavaDependencyDescriptor]) throws {
    let buildGradle = directory
      .appendingPathComponent("build.gradle", isDirectory: false)

    let buildGradleText =
      """
      plugins { id 'java-library' }
      repositories { mavenCentral() }

      dependencies {
        \(dependencies.map({ dep in "implementation(\"\(dep.descriptionGradleStyle)\")" }).joined(separator: ",\n"))
      }

      tasks.register("printRuntimeClasspath") {
          def runtimeClasspath = sourceSets.main.runtimeClasspath
          inputs.files(runtimeClasspath)
          doLast {
              println("\(SwiftJavaClasspathPrefix)${runtimeClasspath.asPath}")
          }
      }
      """
    try buildGradleText.write(to: buildGradle, atomically: true, encoding: .utf8)

    let settingsGradle = directory
      .appendingPathComponent("settings.gradle.kts", isDirectory: false)
    let settingsGradleText =
      """
      rootProject.name = "swift-java-resolve-temp-project"
      """
    try settingsGradleText.write(to: settingsGradle, atomically: true, encoding: .utf8)
  }
  
  /// Creates {MySwiftModule}.swift.classpath in the --output-directory. 
  /// 
  /// - Parameters:
  ///   - swiftModule: Swift module name for classpath filename (--swift-module value)
  ///   - outputDirectory: Directory path for classpath file (--output-directory value)
  ///   - resolvedClasspath: Complete dependency classpath information
  ///
<<<<<<< HEAD
  /// - Throws: TBC
=======
>>>>>>> f8de1460
  mutating func writeSwiftJavaClasspathFile(
    swiftModule: String,
    outputDirectory: String,
    resolvedClasspath: ResolvedDependencyClasspath) throws {
    // Convert the artifact name to a module name
    // e.g. reactive-streams -> ReactiveStreams

    // The file contents are just plain
    let contents = resolvedClasspath.classpath

    let filename = "\(swiftModule).swift-java.classpath"
    print("[debug][swift-java] Write resolved dependencies to: \(outputDirectory)/\(filename)")

    // Write the file
    try writeContents(
      contents,
      outputDirectory: URL(fileURLWithPath: outputDirectory),
      to: filename,
      description: "swift-java.classpath file for module \(swiftModule)"
    )
  }

  public func artifactIDAsModuleID(_ artifactID: String) -> String {
    let components = artifactID.split(whereSeparator: { $0 == "-" })
    let camelCased = components.map { $0.capitalized }.joined()
    return camelCased
  }

  // copy gradlew & gradle.bat from root, throws error if there is no gradle setup.
  func copyGradlew(to resolverWorkDirectory: URL) throws {
    var searchDir = URL(fileURLWithPath: FileManager.default.currentDirectoryPath)
    
    while searchDir.pathComponents.count > 1 {
      let gradlewFile = searchDir.appendingPathComponent("gradlew")
      let gradlewExists = FileManager.default.fileExists(atPath: gradlewFile.path)
      guard gradlewExists else {
        searchDir = searchDir.deletingLastPathComponent()
        continue
      }
      
      let gradlewBatFile = searchDir.appendingPathComponent("gradlew.bat")
      let gradlewBatExists = FileManager.default.fileExists(atPath: gradlewFile.path)
      
      let gradleDir = searchDir.appendingPathComponent("gradle")
      let gradleDirExists = FileManager.default.fileExists(atPath: gradleDir.path)
      guard gradleDirExists else {
        searchDir = searchDir.deletingLastPathComponent()
        continue
      }
      
      // TODO: gradle.bat as well
      try? FileManager.default.copyItem(
        at: gradlewFile,
        to: resolverWorkDirectory.appendingPathComponent("gradlew"))
      if gradlewBatExists {
        try? FileManager.default.copyItem(
          at: gradlewBatFile,
          to: resolverWorkDirectory.appendingPathComponent("gradlew.bat"))
      }
      try? FileManager.default.copyItem(
        at: gradleDir,
        to: resolverWorkDirectory.appendingPathComponent("gradle"))
      return
    }
  }

  func createTemporaryDirectory(in directory: URL) throws -> URL {
    let uuid = UUID().uuidString
    let resolverDirectoryURL = directory.appendingPathComponent("swift-java-dependencies-\(uuid)")

    try FileManager.default.createDirectory(at: resolverDirectoryURL, withIntermediateDirectories: true, attributes: nil)

    return resolverDirectoryURL
  }

}

struct ResolvedDependencyClasspath: CustomStringConvertible {
  /// The dependency identifiers this is the classpath for.
  let rootDependencies: [JavaDependencyDescriptor]

  /// Plain string representation of a Java classpath
  let classpath: String

  var classpathEntries: [String] {
    classpath.split(separator: ":").map(String.init)
  }

  init(for rootDependencies: [JavaDependencyDescriptor], classpath: String) {
    self.rootDependencies = rootDependencies
    self.classpath = classpath
  }

  var description: String {
    "JavaClasspath(for: \(rootDependencies), classpath: \(classpath))"
  }
}
<|MERGE_RESOLUTION|>--- conflicted
+++ resolved
@@ -98,10 +98,6 @@
   ///                   from Sources/MySwiftModule/swift-java.config "dependencies" array.
   ///
   /// - Throws: 
-<<<<<<< HEAD
-  /// - Returns: `ResolvedDependencyClasspath`
-=======
->>>>>>> f8de1460
   func resolveDependencies(
     swiftModule: String, dependencies: [JavaDependencyDescriptor]
   ) async throws -> ResolvedDependencyClasspath {
@@ -122,11 +118,7 @@
   }
 
 
-<<<<<<< HEAD
-  /// Resolves maven-style dependencies from swift-java.config under temporary project directory under `.build``.
-=======
   /// Resolves maven-style dependencies from swift-java.config under temporary project directory.
->>>>>>> f8de1460
   /// 
   /// - Parameter dependencies: maven-style dependencies to resolve
   /// - Returns: Colon-separated classpath
@@ -220,10 +212,6 @@
   ///   - outputDirectory: Directory path for classpath file (--output-directory value)
   ///   - resolvedClasspath: Complete dependency classpath information
   ///
-<<<<<<< HEAD
-  /// - Throws: TBC
-=======
->>>>>>> f8de1460
   mutating func writeSwiftJavaClasspathFile(
     swiftModule: String,
     outputDirectory: String,
