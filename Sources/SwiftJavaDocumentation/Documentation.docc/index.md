# ``SwiftJavaDocumentation``

The SwiftJava project enables interoperability between Swift and Java.

## Overview

This project contains a number of support packages, java libraries, tools and plugins that provide a complete
Swift and Java interoperability story.

Please refer to articles about the specific direction of interoperability you are interested in.

### Getting started

<<<<<<< HEAD
**SwiftJava** provides Java and Swift interoperability with minimal overhead. It eliminates the complex, error-prone process such as manually compiling Java classes to C headers for native access. With SwiftJava, developers can achieve a flexible, safe, and high-performance connection between the two languages.

**Interoperability promotes**
- Incremental adoption of Swift
- Reuse of libraries across languages
    - Access libraries with or without native APIs
    - Implement performance-sensitive code in Swift
- Support for ecosystem-specific build tools

**Tools**
- Swift Package: 
    - JavaKit (Java -> Swift)
- Java Library: 
    - SwiftKit (Swift -> Java)
- Tooling: 
    - swift-java: command line tool 
    - Build tool integration: SwiftPM Plugin or Gradle 

=======
**SwiftJava** provides a set of tools and libraries to enable Java and Swift interoperability. It allows developers to generate bindings to either language from the other, by using either source generation (for Java consuming Swift code) or a combination of Swift macros and source generation (for Swift consuming Java libraries).

The generated code is highly efficient and less error-prone than manually mapping, and also guarantees memory safety across the boundaries between the languages.

Reasons why you might want to reach for Swift and Java interoperability include, but are not limited to, the following scenarios:
- Incremental adoption of Swift in an existing Java codebase
- Reuse existing libraries which exist in one ecosystem, but don't have a direct equivalent in the other

SwiftJava is offering several core libraries which support language interoperability:
- `JavaKit` (Swift -> Java) - JNI-based support library and Swift macros
- `SwiftKit` (Java -> Swift) - Support library for Java calling Swift code (either using JNI or FFM)
- `swift-java` - command line tool; Supports source generation and also dependency management operations
- Build tool integration - SwiftPM Plugin
>>>>>>> 1d201484

If you prefer a video introduction, you may want to watch this 
[Explore Swift and Java interoperability](https://www.youtube.com/watch?v=QSHO-GUGidA) 
WWDC 2025 session,
which is a quick overview of all the features and approaches offered by SwiftJava.

## Topics

### Supported Features

- <doc:SupportedFeatures>


### Source Generation

- <doc:SwiftJavaCommandLineTool>
- <doc:SwiftPMPlugin>
<|MERGE_RESOLUTION|>--- conflicted
+++ resolved
@@ -11,26 +11,6 @@
 
 ### Getting started
 
-<<<<<<< HEAD
-**SwiftJava** provides Java and Swift interoperability with minimal overhead. It eliminates the complex, error-prone process such as manually compiling Java classes to C headers for native access. With SwiftJava, developers can achieve a flexible, safe, and high-performance connection between the two languages.
-
-**Interoperability promotes**
-- Incremental adoption of Swift
-- Reuse of libraries across languages
-    - Access libraries with or without native APIs
-    - Implement performance-sensitive code in Swift
-- Support for ecosystem-specific build tools
-
-**Tools**
-- Swift Package: 
-    - JavaKit (Java -> Swift)
-- Java Library: 
-    - SwiftKit (Swift -> Java)
-- Tooling: 
-    - swift-java: command line tool 
-    - Build tool integration: SwiftPM Plugin or Gradle 
-
-=======
 **SwiftJava** provides a set of tools and libraries to enable Java and Swift interoperability. It allows developers to generate bindings to either language from the other, by using either source generation (for Java consuming Swift code) or a combination of Swift macros and source generation (for Swift consuming Java libraries).
 
 The generated code is highly efficient and less error-prone than manually mapping, and also guarantees memory safety across the boundaries between the languages.
@@ -44,7 +24,6 @@
 - `SwiftKit` (Java -> Swift) - Support library for Java calling Swift code (either using JNI or FFM)
 - `swift-java` - command line tool; Supports source generation and also dependency management operations
 - Build tool integration - SwiftPM Plugin
->>>>>>> 1d201484
 
 If you prefer a video introduction, you may want to watch this 
 [Explore Swift and Java interoperability](https://www.youtube.com/watch?v=QSHO-GUGidA) 
