--- conflicted
+++ resolved
@@ -14,10 +14,7 @@
 
 import Foundation
 import JavaTypes
-<<<<<<< HEAD
 import OrderedCollections
-=======
->>>>>>> 3436f465
 import SwiftSyntax
 
 /// Any imported (Swift) declaration
