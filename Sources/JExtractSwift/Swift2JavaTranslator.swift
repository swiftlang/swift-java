--- conflicted
+++ resolved
@@ -105,8 +105,6 @@
       translator: self
     )
     visitor.walk(sourceFileSyntax)
-<<<<<<< HEAD
-=======
 
     try await self.postProcessImportedDecls()
   }
@@ -160,7 +158,6 @@
 
       return (tyName, tyDecl)
     })
->>>>>>> 11ab200a
   }
 }
 
