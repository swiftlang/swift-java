//===----------------------------------------------------------------------===//
//
// This source file is part of the Swift.org open source project
//
// Copyright (c) 2025 Apple Inc. and the Swift.org project authors
// Licensed under Apache License v2.0
//
// See LICENSE.txt for license information
// See CONTRIBUTORS.txt for the list of Swift.org project authors
//
// SPDX-License-Identifier: Apache-2.0
//
//===----------------------------------------------------------------------===//

import JavaTypes
import JavaKitConfigurationShared

extension JNISwift2JavaGenerator {
  func translatedDecl(
    for decl: ImportedFunc
  ) -> TranslatedFunctionDecl? {
    if let cached = translatedDecls[decl] {
      return cached
    }

    let translated: TranslatedFunctionDecl?
    do {
      let translation = JavaTranslation(
        config: config,
        swiftModuleName: swiftModuleName,
        javaPackage: self.javaPackage,
        javaClassLookupTable: self.javaClassLookupTable
      )
      translated = try translation.translate(decl)
    } catch {
      self.logger.debug("Failed to translate: '\(decl.swiftDecl.qualifiedNameForDebug)'; \(error)")
      translated = nil
    }

    translatedDecls[decl] = translated
    return translated
  }

  func translatedEnumCase(
    for decl: ImportedEnumCase
  ) -> TranslatedEnumCase? {
    if let cached = translatedEnumCases[decl] {
      return cached
    }

    let translated: TranslatedEnumCase?
    do {
      let translation = JavaTranslation(
        config: config,
        swiftModuleName: swiftModuleName,
        javaPackage: self.javaPackage,
        javaClassLookupTable: self.javaClassLookupTable
      )
      translated = try translation.translate(enumCase: decl)
    } catch {
      self.logger.debug("Failed to translate: '\(decl.swiftDecl.qualifiedNameForDebug)'; \(error)")
      translated = nil
    }

    translatedEnumCases[decl] = translated
    return translated
  }

  struct JavaTranslation {
    let config: Configuration
    let swiftModuleName: String
    let javaPackage: String
    let javaClassLookupTable: JavaClassLookupTable

    func translate(enumCase: ImportedEnumCase) throws -> TranslatedEnumCase {
      let nativeTranslation = NativeJavaTranslation(
        config: self.config,
        javaPackage: self.javaPackage,
        javaClassLookupTable: self.javaClassLookupTable
      )

      let methodName = "" // TODO: Used for closures, replace with better name?
      let parentName = "" // TODO: Used for closures, replace with better name?

      let translatedValues = try self.translateParameters(
        enumCase.parameters.map { ($0.name, $0.type) },
        methodName: methodName,
        parentName: parentName
      )

      let conversions = try enumCase.parameters.enumerated().map { idx, parameter in
        let resultName = parameter.name ?? "arg\(idx)"
        let result = SwiftResult(convention: .direct, type: parameter.type)
        var translatedResult = try self.translate(swiftResult: result, resultName: resultName)
        translatedResult.conversion = .replacingPlaceholder(translatedResult.conversion, placeholder: "$nativeParameters.\(resultName)")
        let nativeResult = try nativeTranslation.translate(swiftResult: result, resultName: resultName)
        return (translated: translatedResult, native: nativeResult)
      }

      let caseName = enumCase.name.firstCharacterUppercased
      let enumName = enumCase.enumType.nominalTypeDecl.name
      let nativeParametersType = JavaType.class(package: nil, name: "\(caseName).$NativeParameters")
      let getAsCaseName = "getAs\(caseName)"
      // If the case has no parameters, we can skip the native call.
      let constructRecordConversion = JavaNativeConversionStep.method(.constant("Optional"), function: "of", arguments: [
        .constructJavaClass(
          .commaSeparated(conversions.map(\.translated.conversion)),
          .class(package: nil,name: caseName)
        )
      ])
      let getAsCaseFunction = TranslatedFunctionDecl(
        name: getAsCaseName,
        isStatic: false,
        isThrowing: false,
        nativeFunctionName: "$\(getAsCaseName)",
        parentName: enumName,
        functionTypes: [],
        translatedFunctionSignature: TranslatedFunctionSignature(
          selfParameter: TranslatedParameter(
            parameter: JavaParameter(name: "self", type: .long),
            conversion: .aggregate(
              [
                .ifStatement(.constant("getDiscriminator() != Discriminator.\(caseName.uppercased())"), thenExp: .constant("return Optional.empty();")),
                .valueMemoryAddress(.placeholder)
              ]
            )
          ),
          parameters: [],
          resultType: TranslatedResult(
            javaType: .class(package: nil, name: "Optional<\(caseName)>"),
            outParameters: conversions.flatMap(\.translated.outParameters),
            conversion: enumCase.parameters.isEmpty ? constructRecordConversion : .aggregate(variable: ("$nativeParameters", nativeParametersType), [constructRecordConversion])
          )
        ),
        nativeFunctionSignature: NativeFunctionSignature(
          selfParameter: NativeParameter(
            parameters: [JavaParameter(name: "self", type: .long)],
            conversion: .extractSwiftValue(.placeholder, swiftType: .nominal(enumCase.enumType), allowNil: false)
          ),
          parameters: [],
          result: NativeResult(
            javaType: nativeParametersType,
            conversion: .placeholder,
            outParameters: conversions.flatMap(\.native.outParameters)
          )
        )
      )

      return TranslatedEnumCase(
        name: enumCase.name.firstCharacterUppercased,
        enumName: enumCase.enumType.nominalTypeDecl.name,
        original: enumCase,
        translatedValues: translatedValues,
        parameterConversions: conversions,
        getAsCaseFunction: getAsCaseFunction
      )
    }

    func translate(_ decl: ImportedFunc) throws -> TranslatedFunctionDecl {
      let nativeTranslation = NativeJavaTranslation(
        config: self.config,
        javaPackage: self.javaPackage,
        javaClassLookupTable: self.javaClassLookupTable
      )

      // Types with no parent will be outputted inside a "module" class.
      let parentName = decl.parentType?.asNominalType?.nominalTypeDecl.qualifiedName ?? swiftModuleName

      // Name.
      let javaName = switch decl.apiKind {
      case .getter: decl.javaGetterName
      case .setter: decl.javaSetterName
      case .function, .initializer, .enumCase: decl.name
      }

      // Swift -> Java
      let translatedFunctionSignature = try translate(
        functionSignature: decl.functionSignature,
        methodName: javaName,
        parentName: parentName
      )
      // Java -> Java (native)
      let nativeFunctionSignature = try nativeTranslation.translate(
        functionSignature: decl.functionSignature,
        translatedFunctionSignature: translatedFunctionSignature,
        methodName: javaName,
        parentName: parentName
      )

      // Closures.
      var funcTypes: [TranslatedFunctionType] = []
      for (idx, param) in decl.functionSignature.parameters.enumerated() {
        let parameterName = param.parameterName ?? "_\(idx)"

        switch param.type {
        case .function(let funcTy):
          let translatedClosure = try translateFunctionType(
            name: parameterName,
            swiftType: funcTy,
            parentName: parentName
          )
          funcTypes.append(translatedClosure)
        default:
          break
        }
      }

      return TranslatedFunctionDecl(
        name: javaName,
        isStatic: decl.isStatic || !decl.hasParent || decl.isInitializer,
        isThrowing: decl.isThrowing,
        nativeFunctionName: "$\(javaName)",
        parentName: parentName,
        functionTypes: funcTypes,
        translatedFunctionSignature: translatedFunctionSignature,
        nativeFunctionSignature: nativeFunctionSignature
      )
    }

    /// Translate Swift closure type to Java functional interface.
    func translateFunctionType(
      name: String,
      swiftType: SwiftFunctionType,
      parentName: String
    ) throws -> TranslatedFunctionType {
      var translatedParams: [TranslatedParameter] = []

      for (i, param) in swiftType.parameters.enumerated() {
        let paramName = param.parameterName ?? "_\(i)"
        translatedParams.append(
          try translateParameter(swiftType: param.type, parameterName: paramName, methodName: name, parentName: parentName)
        )
      }

      let translatedResult = try translate(swiftResult: SwiftResult(convention: .direct, type: swiftType.resultType))

      return TranslatedFunctionType(
        name: name,
        parameters: translatedParams,
        result: translatedResult,
        swiftType: swiftType
      )
    }

    func translate(
      functionSignature: SwiftFunctionSignature,
      methodName: String,
      parentName: String
    ) throws -> TranslatedFunctionSignature {
      let parameters = try translateParameters(
        functionSignature.parameters.map { ($0.parameterName, $0.type )},
        methodName: methodName,
        parentName: parentName
      )

      // 'self'
      let selfParameter = try self.translateSelfParameter(functionSignature.selfParameter, methodName: methodName, parentName: parentName)

      let resultType = try translate(swiftResult: functionSignature.result)

      return TranslatedFunctionSignature(
        selfParameter: selfParameter,
        parameters: parameters,
        resultType: resultType
      )
    }

    func translateParameters(
      _ parameters: [(name: String?, type: SwiftType)],
      methodName: String,
      parentName: String
    ) throws -> [TranslatedParameter] {
      try parameters.enumerated().map { idx, param in
        let parameterName = param.name ?? "arg\(idx)"
        return try translateParameter(swiftType: param.type, parameterName: parameterName, methodName: methodName, parentName: parentName)
      }
    }

    func translateSelfParameter(_ selfParameter: SwiftSelfParameter?, methodName: String, parentName: String) throws -> TranslatedParameter? {
      // 'self'
      if case .instance(let swiftSelf) = selfParameter {
        return try self.translateParameter(
          swiftType: swiftSelf.type,
          parameterName: swiftSelf.parameterName ?? "self",
          methodName: methodName,
          parentName: parentName
        )
      } else {
        return nil
      }
    }

    func translateParameter(
      swiftType: SwiftType,
      parameterName: String,
      methodName: String,
      parentName: String
    ) throws -> TranslatedParameter {

      // If the result type should cause any annotations on the method, include them here.
      let parameterAnnotations: [JavaAnnotation] = getTypeAnnotations(swiftType: swiftType, config: config)

      // If we need to handle unsigned integers do so here
      if config.effectiveUnsignedNumbersMode.needsConversion {
        if let unsignedWrapperType = JavaType.unsignedWrapper(for: swiftType) {
          return TranslatedParameter(
            parameter: JavaParameter(name: parameterName, type: unsignedWrapperType, annotations: parameterAnnotations),
            conversion: unsignedResultConversion(
                swiftType, to: unsignedWrapperType,
                mode: self.config.effectiveUnsignedNumbersMode)
          )
        }
      }

      switch swiftType {
      case .nominal(let nominalType):
        let nominalTypeName = nominalType.nominalTypeDecl.name

        if let knownType = nominalType.nominalTypeDecl.knownTypeKind {
          switch knownType {
          case .optional:
            guard let genericArgs = nominalType.genericArguments, genericArgs.count == 1 else {
              throw JavaTranslationError.unsupportedSwiftType(swiftType)
            }
            return try translateOptionalParameter(
              wrappedType: genericArgs[0],
              parameterName: parameterName
            )

          default:
            guard let javaType = JNIJavaTypeTranslator.translate(knownType: knownType, config: self.config) else {
              throw JavaTranslationError.unsupportedSwiftType(swiftType)
            }

            return TranslatedParameter(
              parameter: JavaParameter(name: parameterName, type: javaType, annotations: parameterAnnotations),
              conversion: .placeholder
            )
          }
        }

        if nominalType.isJavaKitWrapper {
          guard let javaType = nominalTypeName.parseJavaClassFromJavaKitName(in: self.javaClassLookupTable) else {
            throw JavaTranslationError.wrappedJavaClassTranslationNotProvided(swiftType)
          }

          return TranslatedParameter(
            parameter: JavaParameter(name: parameterName, type: javaType, annotations: parameterAnnotations),
            conversion: .placeholder
          )
        }

        // We assume this is a JExtract class.
        return TranslatedParameter(
          parameter: JavaParameter(
            name: parameterName,
            type: .class(package: nil, name: nominalTypeName),
            annotations: parameterAnnotations
          ),
          conversion: .valueMemoryAddress(.placeholder)
        )

      case .tuple([]):
        return TranslatedParameter(
          parameter: JavaParameter(name: parameterName, type: .void, annotations: parameterAnnotations),
          conversion: .placeholder
        )

      case .function:
        return TranslatedParameter(
          parameter: JavaParameter(
            name: parameterName,
            type: .class(package: javaPackage, name: "\(parentName).\(methodName).\(parameterName)"),
            annotations: parameterAnnotations
          ),
          conversion: .placeholder
        )

      case .optional(let wrapped):
        return try translateOptionalParameter(
          wrappedType: wrapped,
          parameterName: parameterName
        )

      case .metatype, .tuple, .existential, .opaque, .genericParameter:
        throw JavaTranslationError.unsupportedSwiftType(swiftType)
      }
    }

    func unsignedResultConversion(
      _ from: SwiftType,
      to javaType: JavaType,
      mode: JExtractUnsignedIntegerMode
    ) -> JavaNativeConversionStep {
      switch mode {
      case .annotate:
        return .placeholder // no conversions

      case .wrapGuava:
        fatalError("JExtract in JNI mode does not support the \(JExtractUnsignedIntegerMode.wrapGuava) unsigned numerics mode")
      }
    }

    func translateOptionalParameter(
      wrappedType swiftType: SwiftType,
      parameterName: String
    ) throws -> TranslatedParameter {
      let parameterAnnotations: [JavaAnnotation] = getTypeAnnotations(swiftType: swiftType, config: config)

      switch swiftType {
      case .nominal(let nominalType):
        let nominalTypeName = nominalType.nominalTypeDecl.name

        if let knownType = nominalType.nominalTypeDecl.knownTypeKind {
          guard let javaType = JNIJavaTypeTranslator.translate(knownType: knownType, config: self.config) else {
            throw JavaTranslationError.unsupportedSwiftType(swiftType)
          }

          guard let translatedClass = javaType.optionalType, let placeholderValue = javaType.optionalPlaceholderValue else {
            throw JavaTranslationError.unsupportedSwiftType(swiftType)
          }

          return TranslatedParameter(
            parameter: JavaParameter(
              name: parameterName,
              type: JavaType(className: translatedClass),
              annotations: parameterAnnotations
            ),
            conversion: .commaSeparated([
              .isOptionalPresent,
              .method(.placeholder, function: "orElse", arguments: [.constant(placeholderValue)])
            ])
          )
        }

        if nominalType.isJavaKitWrapper {
          guard let javaType = nominalTypeName.parseJavaClassFromJavaKitName(in: self.javaClassLookupTable) else {
            throw JavaTranslationError.wrappedJavaClassTranslationNotProvided(swiftType)
          }

          return TranslatedParameter(
            parameter: JavaParameter(
              name: parameterName,
              type: .class(package: nil, name: "Optional<\(javaType)>"),
              annotations: parameterAnnotations
            ),
            conversion: .method(
              .placeholder,
              function: "orElse",
              arguments: [.constant("null")]
            )
          )
        }

        // Assume JExtract imported class
        return TranslatedParameter(
          parameter: JavaParameter(
            name: parameterName,
            type: .class(package: nil, name: "Optional<\(nominalTypeName)>"),
            annotations: parameterAnnotations
          ),
          conversion: .method(
            .method(.placeholder, function: "map", arguments: [.constant("\(nominalType)::$memoryAddress")]),
            function: "orElse",
            arguments: [.constant("0L")]
          )
        )
      default:
        throw JavaTranslationError.unsupportedSwiftType(swiftType)
      }
    }

    func translate(swiftResult: SwiftResult, resultName: String = "result") throws -> TranslatedResult {
      let swiftType = swiftResult.type

      // If the result type should cause any annotations on the method, include them here.
      let resultAnnotations: [JavaAnnotation] = getTypeAnnotations(swiftType: swiftType, config: config)

      switch swiftType {
      case .nominal(let nominalType):
        if let knownType = nominalType.nominalTypeDecl.knownTypeKind {
          switch knownType {
          case .optional:
            guard let genericArgs = nominalType.genericArguments, genericArgs.count == 1 else {
              throw JavaTranslationError.unsupportedSwiftType(swiftType)
            }
            return try translateOptionalResult(wrappedType: genericArgs[0], resultName: resultName)

          default:
            guard let javaType = JNIJavaTypeTranslator.translate(knownType: knownType, config: self.config) else {
              throw JavaTranslationError.unsupportedSwiftType(swiftType)
            }

            return TranslatedResult(
              javaType: javaType,
              annotations: resultAnnotations,
              outParameters: [],
              conversion: .placeholder
            )
          }
        }

        if nominalType.isJavaKitWrapper {
          throw JavaTranslationError.unsupportedSwiftType(swiftType)
        }

        // We assume this is a JExtract class.
        let javaType = JavaType.class(package: nil, name: nominalType.nominalTypeDecl.name)
        return TranslatedResult(
          javaType: javaType,
          annotations: resultAnnotations,
          outParameters: [],
          conversion: .wrapMemoryAddressUnsafe(.placeholder, javaType)
        )

      case .tuple([]):
        return TranslatedResult(javaType: .void, outParameters: [], conversion: .placeholder)

      case .optional(let wrapped):
        return try translateOptionalResult(wrappedType: wrapped, resultName: resultName)

      case .metatype, .tuple, .function, .existential, .opaque, .genericParameter:
        throw JavaTranslationError.unsupportedSwiftType(swiftType)
      }
    }

    func translateOptionalResult(
      wrappedType swiftType: SwiftType,
      resultName: String = "result"
    ) throws -> TranslatedResult {
      let discriminatorName = "\(resultName)$_discriminator$"

      let parameterAnnotations: [JavaAnnotation] = getTypeAnnotations(swiftType: swiftType, config: config)

      switch swiftType {
      case .nominal(let nominalType):
        let nominalTypeName = nominalType.nominalTypeDecl.name

        if let knownType = nominalType.nominalTypeDecl.knownTypeKind {
          guard let javaType = JNIJavaTypeTranslator.translate(knownType: knownType, config: self.config) else {
            throw JavaTranslationError.unsupportedSwiftType(swiftType)
          }

          guard let returnType = javaType.optionalType, let optionalClass = javaType.optionalWrapperType else {
            throw JavaTranslationError.unsupportedSwiftType(swiftType)
          }

          // Check if we can fit the value and a discriminator byte in a primitive.
          // so the return JNI value will be (value, discriminator)
          if let nextIntergralTypeWithSpaceForByte = javaType.nextIntergralTypeWithSpaceForByte {
            return TranslatedResult(
              javaType: .class(package: nil, name: returnType),
              annotations: parameterAnnotations,
              outParameters: [],
              conversion: .combinedValueToOptional(
                .placeholder,
                nextIntergralTypeWithSpaceForByte.javaType,
                resultName: resultName,
                valueType: javaType,
                valueSizeInBytes: nextIntergralTypeWithSpaceForByte.valueBytes,
                optionalType: optionalClass
              )
            )
          } else {
            // Otherwise, we return the result as normal, but
            // use an indirect return for the discriminator.
            return TranslatedResult(
              javaType: .class(package: nil, name: returnType),
              annotations: parameterAnnotations,
              outParameters: [
                OutParameter(name: discriminatorName, type: .array(.byte), allocation: .newArray(.byte, size: 1))
              ],
              conversion: .toOptionalFromIndirectReturn(
                discriminatorName: .combinedName(component: "discriminator$"),
                optionalClass: optionalClass,
                javaType: javaType,
                toValue: .placeholder,
                resultName: resultName
              )
            )
          }
        }

        guard !nominalType.isJavaKitWrapper else {
          throw JavaTranslationError.unsupportedSwiftType(swiftType)
        }

        // We assume this is a JExtract class.
        let returnType = JavaType.class(package: nil, name: "Optional<\(nominalTypeName)>")
        return TranslatedResult(
          javaType: returnType,
          annotations: parameterAnnotations,
          outParameters: [
            OutParameter(name: discriminatorName, type: .array(.byte), allocation: .newArray(.byte, size: 1))
          ],
          conversion: .toOptionalFromIndirectReturn(
            discriminatorName: .combinedName(component: "discriminator$"),
            optionalClass: "Optional",
            javaType: .long,
<<<<<<< HEAD
            toValue: .constructSwiftValue(.placeholder, .class(package: nil, name: nominalTypeName)),
            resultName: resultName
=======
            toValue: .wrapMemoryAddressUnsafe(.placeholder, .class(package: nil, name: nominalTypeName))
>>>>>>> 91d21328
          )
        )

      default:
        throw JavaTranslationError.unsupportedSwiftType(swiftType)
      }
    }
  }

  struct TranslatedEnumCase {
    /// The corresponding Java case class (CamelCased)
    let name: String

    /// The name of the translated enum
    let enumName: String

    /// The oringinal enum case.
    let original: ImportedEnumCase

    /// A list of the translated associated values
    let translatedValues: [TranslatedParameter]

    /// A list of parameter conversions
    let parameterConversions: [(translated: TranslatedResult, native: NativeResult)]

    let getAsCaseFunction: TranslatedFunctionDecl

    /// Returns whether the parameters require an arena
    var requiresSwiftArena: Bool {
      parameterConversions.contains(where: \.translated.conversion.requiresSwiftArena)
    }
  }

  struct TranslatedFunctionDecl {
    /// Java function name
    let name: String

    let isStatic: Bool

    let isThrowing: Bool

    /// The name of the native function
    let nativeFunctionName: String

    /// The name of the Java parent scope this function is declared in
    let parentName: String

    /// Functional interfaces required for the Java method.
    let functionTypes: [TranslatedFunctionType]

    /// Function signature of the Java function the user will call
    let translatedFunctionSignature: TranslatedFunctionSignature

    /// Function signature of the native function that will be implemented by Swift
    let nativeFunctionSignature: NativeFunctionSignature

    /// Annotations to include on the Java function declaration
    var annotations: [JavaAnnotation] {
      self.translatedFunctionSignature.annotations
    }
  }

  struct TranslatedFunctionSignature {
    var selfParameter: TranslatedParameter?
    var parameters: [TranslatedParameter]
    var resultType: TranslatedResult

    // if the result type implied any annotations,
    // propagate them onto the function the result is returned from
    var annotations: [JavaAnnotation] {
      self.resultType.annotations
    }

    var requiresSwiftArena: Bool {
      return self.resultType.conversion.requiresSwiftArena
    }
  }

  /// Represent a Swift API parameter translated to Java.
  struct TranslatedParameter {
    let parameter: JavaParameter
    let conversion: JavaNativeConversionStep
  }

  /// Represent a Swift API result translated to Java.
  struct TranslatedResult {
    let javaType: JavaType

    /// Java annotations that should be propagated from the result type onto the method
    var annotations: [JavaAnnotation] = []

    let outParameters: [OutParameter]

    /// Represents how to convert the Java native result into a user-facing result.
    var conversion: JavaNativeConversionStep
  }

  struct OutParameter {
    enum Allocation {
      case newArray(JavaType, size: Int)

      func render() -> String {
        switch self {
        case .newArray(let javaType, let size):
          "new \(javaType)[\(size)]"
        }
      }
    }

    let name: String
    let type: JavaType
    let allocation: Allocation

    var javaParameter: JavaParameter {
      JavaParameter(name: self.name, type: self.type)
    }
  }

  /// Represent a Swift closure type in the user facing Java API.
  ///
  /// Closures are translated to named functional interfaces in Java.
  struct TranslatedFunctionType {
    var name: String
    var parameters: [TranslatedParameter]
    var result: TranslatedResult
    var swiftType: SwiftFunctionType
  }

  /// Describes how to convert values between Java types and the native Java function
  enum JavaNativeConversionStep {
    /// The value being converted
    case placeholder

    case constant(String)

    /// `input_component`
    case combinedName(component: String)

    // Convert the results of the inner steps to a comma separated list.
    indirect case commaSeparated([JavaNativeConversionStep])

    /// `value.$memoryAddress()`
    indirect case valueMemoryAddress(JavaNativeConversionStep)

    /// Call `new \(Type)(\(placeholder), swiftArena$)`
    indirect case constructSwiftValue(JavaNativeConversionStep, JavaType)

<<<<<<< HEAD
    /// Call `new \(Type)(\(placeholder))`
    indirect case constructJavaClass(JavaNativeConversionStep, JavaType)
=======
    /// Call the `MyType.wrapMemoryAddressUnsafe` in order to wrap a memory address using the Java binding type
    indirect case wrapMemoryAddressUnsafe(JavaNativeConversionStep, JavaType)
>>>>>>> 91d21328

    indirect case call(JavaNativeConversionStep, function: String)

    indirect case method(JavaNativeConversionStep, function: String, arguments: [JavaNativeConversionStep] = [])

    case isOptionalPresent

    indirect case combinedValueToOptional(JavaNativeConversionStep, JavaType, resultName: String, valueType: JavaType, valueSizeInBytes: Int, optionalType: String)

    indirect case ternary(JavaNativeConversionStep, thenExp: JavaNativeConversionStep, elseExp: JavaNativeConversionStep)

    indirect case equals(JavaNativeConversionStep, JavaNativeConversionStep)

    indirect case subscriptOf(JavaNativeConversionStep, arguments: [JavaNativeConversionStep])

    static func toOptionalFromIndirectReturn(
      discriminatorName: JavaNativeConversionStep,
      optionalClass: String,
      javaType: JavaType,
      toValue valueConversion: JavaNativeConversionStep,
      resultName: String
    ) -> JavaNativeConversionStep {
      .aggregate(
        variable: (name: "\(resultName)$", type: javaType),
        [
          .ternary(
            .equals(
              .subscriptOf(discriminatorName, arguments: [.constant("0")]),
              .constant("1")
            ),
            thenExp: .method(.constant(optionalClass), function: "of", arguments: [valueConversion]),
            elseExp: .method(.constant(optionalClass), function: "empty")
          )
        ]
      )
    }

    /// Perform multiple conversions using the same input.
    case aggregate(variable: (name: String, type: JavaType)? = nil, [JavaNativeConversionStep])

    indirect case ifStatement(JavaNativeConversionStep, thenExp: JavaNativeConversionStep, elseExp: JavaNativeConversionStep? = nil)

    /// Access a member of the value
    indirect case replacingPlaceholder(JavaNativeConversionStep, placeholder: String)

    /// Returns the conversion string applied to the placeholder.
    func render(_ printer: inout CodePrinter, _ placeholder: String) -> String {
      // NOTE: 'printer' is used if the conversion wants to cause side-effects.
      // E.g. storing a temporary values into a variable.
      switch self {
      case .placeholder:
        return placeholder

      case .constant(let value):
        return value

      case .combinedName(let component):
        return "\(placeholder)_\(component)"

      case .commaSeparated(let list):
        return list.map({ $0.render(&printer, placeholder)}).joined(separator: ", ")

      case .valueMemoryAddress:
        return "\(placeholder).$memoryAddress()"

      case .constructSwiftValue(let inner, let javaType):
        let inner = inner.render(&printer, placeholder)
        return "new \(javaType.className!)(\(inner), swiftArena$)"
        
      case .wrapMemoryAddressUnsafe(let inner, let javaType):
        let inner = inner.render(&printer, placeholder)
        return "\(javaType.className!).wrapMemoryAddressUnsafe(\(inner), swiftArena$)"

      case .constructJavaClass(let inner, let javaType):
        let inner = inner.render(&printer, placeholder)
        return "new \(javaType.className!)(\(inner))"

      case .call(let inner, let function):
        let inner = inner.render(&printer, placeholder)
        return "\(function)(\(inner))"


      case .isOptionalPresent:
        return "(byte) (\(placeholder).isPresent() ? 1 : 0)"

      case .method(let inner, let methodName, let arguments):
        let inner = inner.render(&printer, placeholder)
        let args = arguments.map { $0.render(&printer, placeholder) }
        let argsStr = args.joined(separator: ", ")
        return "\(inner).\(methodName)(\(argsStr))"

      case .combinedValueToOptional(let combined, let combinedType, let resultName, let valueType, let valueSizeInBytes, let optionalType):
        let combined = combined.render(&printer, placeholder)
        printer.print(
          """
          \(combinedType) \(resultName)_combined$ = \(combined);
          byte \(resultName)_discriminator$ = (byte) (\(resultName)_combined$ & 0xFF);
          """
        )

        if valueType == .boolean {
          printer.print("boolean \(resultName)_value$ = ((byte) (\(resultName)_combined$ >> 8)) != 0;")
        } else {
          printer.print("\(valueType) \(resultName)_value$ = (\(valueType)) (\(resultName)_combined$ >> \(valueSizeInBytes * 8));")
        }

        return "\(resultName)_discriminator$ == 1 ? \(optionalType).of(\(resultName)_value$) : \(optionalType).empty()"

      case .ternary(let cond, let thenExp, let elseExp):
        let cond = cond.render(&printer, placeholder)
        let thenExp = thenExp.render(&printer, placeholder)
        let elseExp = elseExp.render(&printer, placeholder)
        return "(\(cond)) ? \(thenExp) : \(elseExp)"

      case .equals(let lhs, let rhs):
        let lhs = lhs.render(&printer, placeholder)
        let rhs = rhs.render(&printer, placeholder)
        return "\(lhs) == \(rhs)"

      case .subscriptOf(let inner, let arguments):
        let inner = inner.render(&printer, placeholder)
        let arguments = arguments.map { $0.render(&printer, placeholder) }
        return "\(inner)[\(arguments.joined(separator: ", "))]"

      case .aggregate(let variable, let steps):
        precondition(!steps.isEmpty, "Aggregate must contain steps")
        let toExplode: String
        if let variable {
          printer.print("\(variable.type) \(variable.name) = \(placeholder);")
          toExplode = variable.name
        } else {
          toExplode = placeholder
        }
        let steps = steps.map {
          $0.render(&printer, toExplode)
        }
        return steps.last!

      case .ifStatement(let cond, let thenExp, let elseExp):
        let cond = cond.render(&printer, placeholder)
        printer.printBraceBlock("if (\(cond))") { printer in
          printer.print(thenExp.render(&printer, placeholder))
        }
        if let elseExp {
          printer.printBraceBlock("else") { printer in
            printer.print(elseExp.render(&printer, placeholder))
          }
        }

        return ""

      case .replacingPlaceholder(let inner, let placeholder):
        return inner.render(&printer, placeholder)
      }
    }

    /// Whether the conversion uses SwiftArena.
    var requiresSwiftArena: Bool {
      switch self {
      case .placeholder, .constant, .isOptionalPresent, .combinedName:
        return false

      case .constructSwiftValue, .wrapMemoryAddressUnsafe:
        return true

      case .constructJavaClass(let inner, _):
        return inner.requiresSwiftArena

      case .valueMemoryAddress(let inner):
        return inner.requiresSwiftArena

      case .commaSeparated(let list):
        return list.contains(where: { $0.requiresSwiftArena })

      case .method(let inner, _, let args):
        return inner.requiresSwiftArena || args.contains(where: \.requiresSwiftArena)

      case .combinedValueToOptional(let inner, _, _, _, _, _):
        return inner.requiresSwiftArena

      case .ternary(let cond, let thenExp, let elseExp):
        return cond.requiresSwiftArena || thenExp.requiresSwiftArena || elseExp.requiresSwiftArena

      case .equals(let lhs, let rhs):
        return lhs.requiresSwiftArena || rhs.requiresSwiftArena

      case .subscriptOf(let inner, _):
        return inner.requiresSwiftArena

      case .aggregate(_, let steps):
        return steps.contains(where: \.requiresSwiftArena)

      case .ifStatement(let cond, let thenExp, let elseExp):
        return cond.requiresSwiftArena || thenExp.requiresSwiftArena || (elseExp?.requiresSwiftArena ?? false)

      case .call(let inner, _):
        return inner.requiresSwiftArena

      case .replacingPlaceholder(let inner, _):
        return inner.requiresSwiftArena
      }
    }
  }

  enum JavaTranslationError: Error {
    case unsupportedSwiftType(SwiftType, fileID: String, line: Int)
    static func unsupportedSwiftType(_ type: SwiftType, _fileID: String = #fileID, _line: Int = #line) -> JavaTranslationError {
      .unsupportedSwiftType(type, fileID: _fileID, line: _line)
    }

    /// The user has not supplied a mapping from `SwiftType` to
    /// a java class.
    case wrappedJavaClassTranslationNotProvided(SwiftType)
  }
}<|MERGE_RESOLUTION|>--- conflicted
+++ resolved
@@ -597,12 +597,8 @@
             discriminatorName: .combinedName(component: "discriminator$"),
             optionalClass: "Optional",
             javaType: .long,
-<<<<<<< HEAD
-            toValue: .constructSwiftValue(.placeholder, .class(package: nil, name: nominalTypeName)),
+            toValue: .wrapMemoryAddressUnsafe(.placeholder, .class(package: nil, name: nominalTypeName)),
             resultName: resultName
-=======
-            toValue: .wrapMemoryAddressUnsafe(.placeholder, .class(package: nil, name: nominalTypeName))
->>>>>>> 91d21328
           )
         )
 
@@ -750,13 +746,11 @@
     /// Call `new \(Type)(\(placeholder), swiftArena$)`
     indirect case constructSwiftValue(JavaNativeConversionStep, JavaType)
 
-<<<<<<< HEAD
     /// Call `new \(Type)(\(placeholder))`
     indirect case constructJavaClass(JavaNativeConversionStep, JavaType)
-=======
+
     /// Call the `MyType.wrapMemoryAddressUnsafe` in order to wrap a memory address using the Java binding type
     indirect case wrapMemoryAddressUnsafe(JavaNativeConversionStep, JavaType)
->>>>>>> 91d21328
 
     indirect case call(JavaNativeConversionStep, function: String)
 
