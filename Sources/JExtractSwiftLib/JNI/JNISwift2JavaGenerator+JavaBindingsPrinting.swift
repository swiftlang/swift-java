--- conflicted
+++ resolved
@@ -349,12 +349,8 @@
     guard let translatedDecl = translatedDecl(for: decl) else {
       fatalError("Decl was not translated, \(decl)")
     }
-<<<<<<< HEAD
     printJavaBindingWrapperMethod(&printer, translatedDecl)
   }
-=======
-    let translatedSignature = translatedDecl.translatedFunctionSignature
->>>>>>> d5f9c905
 
   private func printJavaBindingWrapperMethod(
     _ printer: inout CodePrinter,
@@ -362,34 +358,19 @@
     prefix: (inout CodePrinter) -> Void = { _ in }
   ) {
     var modifiers = ["public"]
-<<<<<<< HEAD
     if translatedDecl.isStatic {
-=======
-
-    if decl.isStatic || decl.isInitializer || !decl.hasParent {
->>>>>>> d5f9c905
       modifiers.append("static")
     }
 
     let resultType = translatedSignature.resultType.javaType
-<<<<<<< HEAD
-    var parameters = translatedDecl.translatedFunctionSignature.parameters.map({ $0.parameter.renderParameter() })
-    if translatedSignature.requiresSwiftArena {
-      parameters.append("SwiftArena swiftArena$")
-    }
-    let throwsClause = translatedDecl.isThrowing ? " throws Exception" : ""
-=======
     var parameters = translatedDecl.translatedFunctionSignature.parameters.map { $0.parameter.renderParameter() }
     let throwsClause = decl.isThrowing ? " throws Exception" : ""
->>>>>>> d5f9c905
 
     var annotationsStr = translatedSignature.annotations.map({ $0.render() }).joined(separator: "\n")
     if !annotationsStr.isEmpty { annotationsStr += "\n" }
 
     let parametersStr = parameters.joined(separator: ", ")
 
-<<<<<<< HEAD
-=======
     // Print default global arena variation
     if config.effectiveMemoryManagementMode.requiresGlobalArena && translatedSignature.requiresSwiftArena {
       printDeclDocumentation(&printer, decl)
@@ -411,8 +392,6 @@
     if translatedSignature.requiresSwiftArena {
       parameters.append("SwiftArena swiftArena$")
     }
-    printDeclDocumentation(&printer, decl)
->>>>>>> d5f9c905
     printer.printBraceBlock(
       "\(annotationsStr)\(modifiers.joined(separator: " ")) \(resultType) \(translatedDecl.name)(\(parameters.joined(separator: ", ")))\(throwsClause)"
     ) { printer in
