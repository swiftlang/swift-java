--- conflicted
+++ resolved
@@ -72,7 +72,6 @@
         let nominalTypeName = nominalType.nominalTypeDecl.name
 
         if let knownType = nominalType.nominalTypeDecl.knownTypeKind {
-<<<<<<< HEAD
           switch knownType {
           case .optional:
             guard let genericArgs = nominalType.genericArguments, genericArgs.count == 1 else {
@@ -84,7 +83,8 @@
             )
 
           default:
-            guard let javaType = JNISwift2JavaGenerator.translate(knownType: knownType), javaType.implementsJavaValue else {
+            guard let javaType = JNIJavaTypeTranslator.translate(knownType: knownType, config: self.config),
+                  javaType.implementsJavaValue else {
               throw JavaTranslationError.unsupportedSwiftType(swiftParameter.type)
             }
 
@@ -94,11 +94,7 @@
               ],
               conversion: .initFromJNI(.placeholder, swiftType: swiftParameter.type)
             )
-=======
-          guard let javaType = JNIJavaTypeTranslator.translate(knownType: knownType, config: self.config),
-              javaType.implementsJavaValue else {
-            throw JavaTranslationError.unsupportedSwiftType(swiftParameter.type)
->>>>>>> ac30ee40
+
           }
         }
 
@@ -146,7 +142,7 @@
 
         return NativeParameter(
           parameters: [
-            JavaParameter(name: parameterName, type: .class(package: javaPackage, name: "\(parentName).\(methodName).\(parameterName)"),)
+            JavaParameter(name: parameterName, type: .class(package: javaPackage, name: "\(parentName).\(methodName).\(parameterName)"))
           ],
           conversion: .closureLowering(
             parameters: parameters,
@@ -154,17 +150,13 @@
           )
         )
 
-<<<<<<< HEAD
       case .optional(let wrapped):
         return try translateOptionalParameter(
           wrappedType: wrapped,
           parameterName: parameterName
         )
 
-      case .metatype, .tuple, .existential, .opaque:
-=======
-      case .metatype, .optional, .tuple, .existential, .opaque, .genericParameter:
->>>>>>> ac30ee40
+      case .metatype, .tuple, .existential, .opaque, .genericParameter:
         throw JavaTranslationError.unsupportedSwiftType(swiftParameter.type)
       }
     }
@@ -179,7 +171,8 @@
       switch swiftType {
       case .nominal(let nominalType):
         if let knownType = nominalType.nominalTypeDecl.knownTypeKind {
-          guard let javaType = JNISwift2JavaGenerator.translate(knownType: knownType), javaType.implementsJavaValue else {
+          guard let javaType = JNIJavaTypeTranslator.translate(knownType: knownType, config: self.config),
+                javaType.implementsJavaValue else {
             throw JavaTranslationError.unsupportedSwiftType(swiftType)
           }
 
@@ -220,10 +213,9 @@
     ) throws -> NativeResult {
       switch swiftType {
       case .nominal(let nominalType):
-        let nominalTypeName = nominalType.nominalTypeDecl.name
-
         if let knownType = nominalType.nominalTypeDecl.knownTypeKind {
-          guard let javaType = JNISwift2JavaGenerator.translate(knownType: knownType), javaType.implementsJavaValue else {
+          guard let javaType = JNIJavaTypeTranslator.translate(knownType: knownType, config: self.config),
+                javaType.implementsJavaValue else {
             throw JavaTranslationError.unsupportedSwiftType(swiftType)
           }
 
@@ -359,7 +351,6 @@
       switch swiftResult.type {
       case .nominal(let nominalType):
         if let knownType = nominalType.nominalTypeDecl.knownTypeKind {
-<<<<<<< HEAD
           switch knownType {
           case .optional:
             guard let genericArgs = nominalType.genericArguments, genericArgs.count == 1 else {
@@ -368,7 +359,7 @@
             return try translateOptionalResult(wrappedType: swiftResult.type)
 
           default:
-            guard let javaType = JNISwift2JavaGenerator.translate(knownType: knownType), javaType.implementsJavaValue else {
+            guard let javaType = JNIJavaTypeTranslator.translate(knownType: knownType, config: self.config), javaType.implementsJavaValue else {
               throw JavaTranslationError.unsupportedSwiftType(swiftResult.type)
             }
 
@@ -377,13 +368,6 @@
               conversion: .getJNIValue(.placeholder),
               outParameters: []
             )
-=======
-          guard let javaType = JNIJavaTypeTranslator.translate(knownType: knownType, config: self.config) else {
-            throw JavaTranslationError.unsupportedSwiftType(swiftResult.type)
-          }
-          guard javaType.implementsJavaValue else {
-            throw JavaTranslationError.unsupportedSwiftType(swiftResult.type)
->>>>>>> ac30ee40
           }
         }
 
@@ -404,18 +388,12 @@
           outParameters: []
         )
 
-<<<<<<< HEAD
       case .optional(let wrapped):
         return try translateOptionalResult(wrappedType: wrapped)
 
-      case .metatype, .tuple, .function, .existential, .opaque:
-=======
-      case .metatype, .optional, .tuple, .function, .existential, .opaque, .genericParameter:
->>>>>>> ac30ee40
+      case .metatype, .tuple, .function, .existential, .opaque, .genericParameter:
         throw JavaTranslationError.unsupportedSwiftType(swiftResult.type)
       }
-
-
     }
   }
 
