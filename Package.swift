--- conflicted
+++ resolved
@@ -506,7 +506,6 @@
     .target(
       name: "JExtractSwiftLib",
       dependencies: [
-<<<<<<< HEAD
         .product(
           name: "SwiftBasicFormat", package: "swift-syntax",
           condition: .when(traits: ["_SwiftJavaToolDependencyGuardTrait"])
@@ -527,14 +526,6 @@
           name: "ArgumentParser", package: "swift-argument-parser",
           condition: .when(traits: ["_SwiftJavaToolDependencyGuardTrait"]),
         ),
-=======
-        .product(name: "SwiftBasicFormat", package: "swift-syntax"),
-        .product(name: "SwiftLexicalLookup", package: "swift-syntax"),
-        .product(name: "SwiftSyntax", package: "swift-syntax"),
-        .product(name: "SwiftSyntaxBuilder", package: "swift-syntax"),
-        .product(name: "ArgumentParser", package: "swift-argument-parser"),
-        .product(name: "OrderedCollections", package: "swift-collections"),
->>>>>>> 0685f550
         "JavaTypes",
         "SwiftJavaShared",
         "SwiftJavaConfigurationShared",
