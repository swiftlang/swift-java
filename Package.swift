// swift-tools-version: 6.0
// The swift-tools-version declares the minimum version of Swift required to build this package.

import CompilerPluginSupport
import PackageDescription

import class Foundation.FileManager
import class Foundation.ProcessInfo

// Note: the JAVA_HOME environment variable must be set to point to where
// Java is installed, e.g.,
//   Library/Java/JavaVirtualMachines/openjdk-21.jdk/Contents/Home.
func findJavaHome() -> String {
  if let home = ProcessInfo.processInfo.environment["JAVA_HOME"] {
    return home
  }

  // This is a workaround for envs (some IDEs) which have trouble with
  // picking up env variables during the build process
  let path = "\(FileManager.default.homeDirectoryForCurrentUser.path()).java_home"
<<<<<<< HEAD
  if let home = try? String(contentsOfFile: path) {
=======
  if let home = try? String(contentsOfFile: path, encoding: .utf8) {
>>>>>>> 11ab200a
    if let lastChar = home.last, lastChar.isNewline {
      return String(home.dropLast())
    }

    return home
  }

  fatalError("Please set the JAVA_HOME environment variable to point to where Java is installed.")
}
let javaHome = findJavaHome()

let javaIncludePath = "\(javaHome)/include"
#if os(Linux)
  let javaPlatformIncludePath = "\(javaIncludePath)/linux"
#elseif os(macOS)
  let javaPlatformIncludePath = "\(javaIncludePath)/darwin"
#else
  // TODO: Handle windows as well
  #error("Currently only macOS and Linux platforms are supported, this may change in the future.")
#endif

let package = Package(
  name: "JavaKit",
  platforms: [
    .macOS(.v13),
    .iOS(.v13),
    .tvOS(.v13),
    .watchOS(.v6),
    .macCatalyst(.v13),
  ],
  products: [
    // ==== JavaKit (i.e. calling Java directly Swift utilities)
    .library(
      name: "JavaKit",
      targets: ["JavaKit"]
    ),

    .library(
      name: "JavaKitJar",
      targets: ["JavaKitReflection"]
    ),

    .library(
      name: "JavaKitNetwork",
      targets: ["JavaKitReflection"]
    ),

    .library(
      name: "JavaKitReflection",
      targets: ["JavaKitReflection"]
    ),

    .library(
      name: "JavaKitVM",
      targets: ["JavaKitVM"]
    ),

    .library(
      name: "JavaTypes",
      targets: ["JavaTypes"]
    ),

    .executable(
      name: "Java2Swift",
      targets: ["Java2Swift"]
    ),

    // ==== jextract-swift (extract Java accessors from Swift interface files)

    .executable(
      name: "jextract-swift",
      targets: ["JExtractSwiftTool"]
    ),

    // Support library written in Swift for SwiftKit "Java"
    .library(
      name: "SwiftKitSwift",
      type: .dynamic,
      targets: ["SwiftKitSwift"]
    ),

    .library(
      name: "JExtractSwift",
      targets: ["JExtractSwift"]
    ),

    // ==== Examples

    .library(
      name: "JavaKitExample",
      type: .dynamic,
      targets: ["JavaKitExample"]
    ),
    .library(
      name: "ExampleSwiftLibrary",
      type: .dynamic,
      targets: ["ExampleSwiftLibrary"]
    ),

  ],
  dependencies: [
    .package(url: "https://github.com/swiftlang/swift-syntax.git", branch: "main"),
    .package(url: "https://github.com/apple/swift-argument-parser", from: "1.5.0"),
<<<<<<< HEAD
=======
    .package(url: "https://github.com/apple/swift-system", from: "1.0.0"), // TODO: remove, we should not need 'nm' or process callouts
    .package(url: "https://github.com/apple/swift-collections.git", .upToNextMinor(from: "1.1.0")),
>>>>>>> 11ab200a
  ],
  targets: [
    .macro(
      name: "JavaKitMacros",
      dependencies: [
        .product(name: "SwiftSyntaxMacros", package: "swift-syntax"),
        .product(name: "SwiftCompilerPlugin", package: "swift-syntax"),
      ],
      swiftSettings: [
        .swiftLanguageMode(.v5)
      ]
    ),
    .target(
      name: "JavaTypes",
      swiftSettings: [
        .swiftLanguageMode(.v5)
      ]
    ),
    .target(
      name: "JavaKit",
      dependencies: ["JavaRuntime", "JavaKitMacros", "JavaTypes"],
      exclude: ["generated/JavaKit.swift2java"],
      swiftSettings: [
        .swiftLanguageMode(.v5),
        .unsafeFlags(["-I\(javaIncludePath)", "-I\(javaPlatformIncludePath)"])
      ]
    ),
    .target(
      name: "JavaKitJar",
      dependencies: ["JavaKit"],
      exclude: ["generated/JavaKitJar.swift2java"],
      swiftSettings: [
        .swiftLanguageMode(.v5),
        .unsafeFlags(["-I\(javaIncludePath)", "-I\(javaPlatformIncludePath)"])
      ]
    ),
    .target(
      name: "JavaKitNetwork",
      dependencies: ["JavaKit"],
      exclude: ["generated/JavaKitNetwork.swift2java"],
      swiftSettings: [
        .swiftLanguageMode(.v5),
        .unsafeFlags(["-I\(javaIncludePath)", "-I\(javaPlatformIncludePath)"])
      ]
    ),
    .target(
      name: "JavaKitReflection",
      dependencies: ["JavaKit"],
      exclude: ["generated/JavaKitReflection.swift2java"],
      swiftSettings: [
        .swiftLanguageMode(.v5),
        .unsafeFlags(["-I\(javaIncludePath)", "-I\(javaPlatformIncludePath)"])
      ]
    ),
    .target(
      name: "JavaKitVM",
      dependencies: ["JavaKit"],
      swiftSettings: [
        .swiftLanguageMode(.v5),
        .unsafeFlags(["-I\(javaIncludePath)", "-I\(javaPlatformIncludePath)"])
      ],
      linkerSettings: [
        .unsafeFlags(
          [
            "-L\(javaHome)/lib/server",
            "-Xlinker",
            "-rpath",
            "-Xlinker",
            "\(javaHome)/lib/server",
          ]
        ),
        .linkedLibrary("jvm"),
      ]
    ),
    .target(
      name: "JavaKitExample",
      dependencies: ["JavaKit"],
      swiftSettings: [
        .swiftLanguageMode(.v5),
        .unsafeFlags(["-I\(javaIncludePath)", "-I\(javaPlatformIncludePath)"])
      ]
    ),
    .target(
      name: "ExampleSwiftLibrary",
      dependencies: [],
      swiftSettings: [
        .swiftLanguageMode(.v5),
        .unsafeFlags(["-I\(javaIncludePath)", "-I\(javaPlatformIncludePath)"])
      ]
    ),
    .target(
      name: "SwiftKitSwift",
      dependencies: [],
      swiftSettings: [
        .swiftLanguageMode(.v5),
        .unsafeFlags(["-I\(javaIncludePath)", "-I\(javaPlatformIncludePath)"])
      ]
    ),

    .target(
      name: "JavaRuntime",
      swiftSettings: [
        .swiftLanguageMode(.v5),
        .unsafeFlags(["-I\(javaIncludePath)", "-I\(javaPlatformIncludePath)"])
      ]
    ),

    .executableTarget(
      name: "Java2Swift",
      dependencies: [
        .product(name: "SwiftBasicFormat", package: "swift-syntax"),
        .product(name: "SwiftSyntax", package: "swift-syntax"),
        .product(name: "SwiftSyntaxBuilder", package: "swift-syntax"),
        .product(name: "ArgumentParser", package: "swift-argument-parser"),
        "JavaKit",
        "JavaKitJar",
        "JavaKitReflection",
        "JavaKitNetwork",
        "JavaKitVM",
        "JavaTypes",
      ],
      swiftSettings: [
        .swiftLanguageMode(.v5),
        .enableUpcomingFeature("BareSlashRegexLiterals")
      ]
    ),

<<<<<<< HEAD
=======
    // FIXME: This is swift-foundation's proposed Subprocess; remove when available
    //  https://github.com/apple/swift-foundation/pull/439
    .target(
      name: "_Subprocess",
      dependencies: [
        "_SubprocessCShims",
        .product(name: "SystemPackage", package: "swift-system"),
      ],
      swiftSettings: [
        .swiftLanguageMode(.v5)
      ]
    ),
    .target(
      name: "_SubprocessCShims",
      cSettings: [
        .define(
          "_CRT_SECURE_NO_WARNINGS",
          .when(platforms: [.windows])
        )
      ],
      swiftSettings: [
        .swiftLanguageMode(.v5)
      ]
    ),

>>>>>>> 11ab200a
    .target(
      name: "JExtractSwift",
      dependencies: [
        .product(name: "SwiftBasicFormat", package: "swift-syntax"),
        .product(name: "SwiftSyntax", package: "swift-syntax"),
        .product(name: "SwiftSyntaxBuilder", package: "swift-syntax"),
        .product(name: "ArgumentParser", package: "swift-argument-parser"),
<<<<<<< HEAD
=======
        .product(name: "Collections", package: "swift-collections"),
        "_Subprocess",
>>>>>>> 11ab200a
        "JavaTypes",
      ],
      swiftSettings: [
        .swiftLanguageMode(.v5)
      ]
    ),

    .executableTarget(
      name: "JExtractSwiftTool",
      dependencies: [
        "JExtractSwift",
      ],
      swiftSettings: [
        .swiftLanguageMode(.v5)
      ]
    ),

    .testTarget(
      name: "JavaKitTests",
      dependencies: ["JavaKit", "JavaKitNetwork", "JavaKitVM"],
      swiftSettings: [
        .swiftLanguageMode(.v5)
      ]
    ),

    .testTarget(
      name: "JavaTypesTests",
      dependencies: ["JavaTypes"],
      swiftSettings: [
        .swiftLanguageMode(.v5)
      ]
    ),

    .testTarget(
      name: "JavaKitMacroTests",
      dependencies: [
        "JavaKitMacros",
        .product(name: "SwiftSyntaxMacrosTestSupport", package: "swift-syntax"),
      ],
      swiftSettings: [
        .swiftLanguageMode(.v5)
      ]
    ),
    
    .testTarget(
      name: "JExtractSwiftTests",
      dependencies: [
        "JExtractSwift"
      ],
      swiftSettings: [
        .swiftLanguageMode(.v5),
        .unsafeFlags(["-I\(javaIncludePath)", "-I\(javaPlatformIncludePath)"])
      ]
    ),
  ]
)<|MERGE_RESOLUTION|>--- conflicted
+++ resolved
@@ -18,11 +18,7 @@
   // This is a workaround for envs (some IDEs) which have trouble with
   // picking up env variables during the build process
   let path = "\(FileManager.default.homeDirectoryForCurrentUser.path()).java_home"
-<<<<<<< HEAD
-  if let home = try? String(contentsOfFile: path) {
-=======
   if let home = try? String(contentsOfFile: path, encoding: .utf8) {
->>>>>>> 11ab200a
     if let lastChar = home.last, lastChar.isNewline {
       return String(home.dropLast())
     }
@@ -126,11 +122,7 @@
   dependencies: [
     .package(url: "https://github.com/swiftlang/swift-syntax.git", branch: "main"),
     .package(url: "https://github.com/apple/swift-argument-parser", from: "1.5.0"),
-<<<<<<< HEAD
-=======
-    .package(url: "https://github.com/apple/swift-system", from: "1.0.0"), // TODO: remove, we should not need 'nm' or process callouts
     .package(url: "https://github.com/apple/swift-collections.git", .upToNextMinor(from: "1.1.0")),
->>>>>>> 11ab200a
   ],
   targets: [
     .macro(
@@ -258,34 +250,6 @@
       ]
     ),
 
-<<<<<<< HEAD
-=======
-    // FIXME: This is swift-foundation's proposed Subprocess; remove when available
-    //  https://github.com/apple/swift-foundation/pull/439
-    .target(
-      name: "_Subprocess",
-      dependencies: [
-        "_SubprocessCShims",
-        .product(name: "SystemPackage", package: "swift-system"),
-      ],
-      swiftSettings: [
-        .swiftLanguageMode(.v5)
-      ]
-    ),
-    .target(
-      name: "_SubprocessCShims",
-      cSettings: [
-        .define(
-          "_CRT_SECURE_NO_WARNINGS",
-          .when(platforms: [.windows])
-        )
-      ],
-      swiftSettings: [
-        .swiftLanguageMode(.v5)
-      ]
-    ),
-
->>>>>>> 11ab200a
     .target(
       name: "JExtractSwift",
       dependencies: [
@@ -293,11 +257,7 @@
         .product(name: "SwiftSyntax", package: "swift-syntax"),
         .product(name: "SwiftSyntaxBuilder", package: "swift-syntax"),
         .product(name: "ArgumentParser", package: "swift-argument-parser"),
-<<<<<<< HEAD
-=======
         .product(name: "Collections", package: "swift-collections"),
-        "_Subprocess",
->>>>>>> 11ab200a
         "JavaTypes",
       ],
       swiftSettings: [
